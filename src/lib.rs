//! # Qwiic ADC Library for Rust
//!
//! This library provides support for the SparkFun Qwiic ADC (ADS1015/ADS1115) boards
//! using I2C communication on Linux systems.
//!
//! ## Features
//! - Single-ended and differential ADC readings
//! - Configurable gain settings
//! - Multiple sample rates
//! - Support for 4 single-ended or 2 differential channels
//!
//! ## Example
//! ```no_run
//! use qwiic_adc_rs::*;
//!
//! // Use default timing configuration
//! let config = QwiicADCConfig::default();
//! 
//! // Or customize timing for your hardware:
//! // let config = QwiicADCConfig::default()
//! //     .with_conversion_delay(5)  // 5ms conversion delay
//! //     .with_register_delay(5);   // 5μs register delay
//! 
//! let mut adc = QwiicADC::new(config, "/dev/i2c-1", 0x48).unwrap();
//! adc.init().unwrap();
//! let value = adc.get_single_ended(0).unwrap();
//! println!("Channel 0: {}", value);
//! ```

// Copyright 2021 Caleb Mitchell Smith-Woolrich (PixelCoda)
//
// Licensed under the Apache License, Version 2.0 (the "License");
// you may not use this file except in compliance with the License.
// You may obtain a copy of the License at
//
//     http://www.apache.org/licenses/LICENSE-2.0
//
// Unless required by applicable law or agreed to in writing, software
// distributed under the License is distributed on an "AS IS" BASIS,
// WITHOUT WARRANTIES OR CONDITIONS OF ANY KIND, either express or implied.
// See the License for the specific language governing permissions and
// limitations under the License.

extern crate i2cdev;

use std::thread;
use std::time::Duration;

use i2cdev::core::*;
use i2cdev::linux::{LinuxI2CDevice, LinuxI2CError};

<<<<<<< HEAD
use std::fmt;
use std::error::Error;
=======
/// Default delay in milliseconds for ADC conversion
const DEFAULT_CONVERSION_DELAY_MS: u64 = 10;

/// Default delay in microseconds for register operations
const DEFAULT_REGISTER_DELAY_US: u64 = 10;
>>>>>>> eda1d401

/// I2C addresses for the ADS1015/ADS1115
/// Address is determined by the ADDR pin connection
#[derive(Copy, Clone)]
pub enum Addresses {
    /// ADDR pin connected to GND
    Gnd = 0x48,
    /// ADDR pin connected to VDD
    Vdd = 0x49,
    /// ADDR pin connected to SDA
    Sda = 0x4A,
    /// ADDR pin connected to SCL
    Scl = 0x4B
}

/// Operational status/single-shot conversion start
/// This bit determines the operational status of the device
#[derive(Copy, Clone)]
pub enum OS {
    /// Begin single conversion (when writing)
    Single = 0x8000,
    /// No conversion (when writing) / Conversion in progress (when reading)
    Busy = 0x0000,
}

/// Register pointers for ADS1015/ADS1115
#[derive(Copy, Clone)]
pub enum Pointers {
    /// Conversion register (read ADC result)
    Convert = 0x00,
    /// Configuration register
    Config = 0x01,
    /// Low threshold register
    LowThresh = 0x02,
    /// High threshold register
    HighThresh = 0x03
}

/// ADC operating modes
#[derive(Copy, Clone)]
pub enum Modes {
    /// Continuous conversion mode
    Continuous = 0x0000,
    /// Single-shot mode (default)
    Single = 0x0100,
}

/// Input multiplexer configuration
#[derive(Copy, Clone)]
pub enum Mux {
    /// Single-ended AIN0
    Single0 = 0x4000,
    /// Single-ended AIN1
    Single1 = 0x5000,
    /// Single-ended AIN2
    Single2 = 0x6000,
    /// Single-ended AIN3
    Single3 = 0x7000,
    /// Differential P = AIN0, N = AIN1
    DiffP0N1 = 0x0000,
    /// Differential P = AIN0, N = AIN3
    DiffP0N3 = 0x1000,
    /// Differential P = AIN1, N = AIN3
    DiffP1N3 = 0x2000,
    /// Differential P = AIN2, N = AIN3
    DiffP2N3 = 0x3000,
}

/// Data rate settings for ADS1015
#[derive(Copy, Clone)]
pub enum SampleRates {
    /// 128 samples per second
    S128Hz = 0x0000,
    /// 250 samples per second
    S250Hz = 0x0020,
    /// 490 samples per second
    S490Hz = 0x0040,
    /// 920 samples per second
    S920Hz = 0x0060,
    /// 1600 samples per second (default)
    S1600Hz = 0x0080,
    /// 2400 samples per second
    S2400Hz = 0x00A0,
    /// 3300 samples per second
    S3300Hz = 0x00C0
}


/// Programmable gain amplifier configuration
#[derive(Copy, Clone)]
pub enum PGA {
    /// PGA mask
    Mask = 0x0E00,
    /// +/- 6.144V range (2/3 gain)
    TwoThirds = 0x0000,
    /// +/- 4.096V range
    One = 0x0200,
    /// +/- 2.048V range (default)
    Two = 0x0400,
    /// +/- 1.024V range
    Four = 0x0600,
    /// +/- 0.512V range
    Eight = 0x0800,
    /// +/- 0.256V range
    Sixteen = 0x0A00
}

/// Comparator mode
#[derive(Copy, Clone)]
pub enum Cmode {
    /// Traditional comparator with hysteresis (default)
    Trad = 0x0000,
    /// Window comparator
    Window = 0x0010,
}

/// Comparator polarity
#[derive(Copy, Clone)]
pub enum Cpol {
    /// ALERT/RDY pin is low when active (default)
    ActvLow = 0x0000,
    /// ALERT/RDY pin is high when active
    ActvHigh = 0x0008,
}

/// Latching comparator
#[derive(Copy, Clone)]
pub enum Clat {
    /// Non-latching comparator (default)
    NonLat = 0x0000,
    /// Latching comparator
    Latch = 0x0004,
}

/// Comparator queue and disable
#[derive(Copy, Clone)]
pub enum Cque {
    /// Assert after one conversion
    OneConv = 0x0000,
    /// Assert after two conversions
    TwoConv = 0x0001,
    /// Assert after four conversions
    FourConv = 0x0002,
    /// Disable comparator (default)
    None = 0x0003
}

/// Configuration for the Qwiic ADC
pub struct QwiicADCConfig {
    /// Model of ADC chip ("ADS1015" or "ADS1115")
    model: String,
    /// Delay in milliseconds for ADC conversion (default: 10)
    pub conversion_delay_ms: u64,
    /// Delay in microseconds for register operations (default: 10)
    pub register_delay_us: u64,
}

impl QwiicADCConfig {
    /// Create a new configuration with specified model
    pub fn new(model: String) -> QwiicADCConfig {
        QwiicADCConfig {
            model,
            conversion_delay_ms: DEFAULT_CONVERSION_DELAY_MS,
            register_delay_us: DEFAULT_REGISTER_DELAY_US,
        }
    }
    
    /// Set the conversion delay in milliseconds
    pub fn with_conversion_delay(mut self, ms: u64) -> Self {
        self.conversion_delay_ms = ms;
        self
    }
    
    /// Set the register operation delay in microseconds
    pub fn with_register_delay(mut self, us: u64) -> Self {
        self.register_delay_us = us;
        self
    }
}

impl Default for QwiicADCConfig {
    /// Create default configuration for ADS1015
    fn default() -> Self {
        QwiicADCConfig::new("ADS1015".to_string())
    }
}

/// Custom error type for ADC operations
#[derive(Debug)]
pub enum AdcError {
    /// Invalid channel number (must be 0-3)
    InvalidChannel(u8),
    /// I2C communication error
    I2cError(LinuxI2CError),
}

impl fmt::Display for AdcError {
    fn fmt(&self, f: &mut fmt::Formatter) -> fmt::Result {
        match self {
            AdcError::InvalidChannel(channel) => {
                write!(f, "Invalid channel number: {}. Channel must be between 0 and 3", channel)
            }
            AdcError::I2cError(err) => write!(f, "I2C error: {}", err),
        }
    }
}

impl Error for AdcError {
    fn source(&self) -> Option<&(dyn Error + 'static)> {
        match self {
            AdcError::InvalidChannel(_) => None,
            AdcError::I2cError(err) => Some(err),
        }
    }
}

impl From<LinuxI2CError> for AdcError {
    fn from(err: LinuxI2CError) -> Self {
        AdcError::I2cError(err)
    }
}

/// Main struct for interacting with the Qwiic ADC
pub struct QwiicADC {
    dev: LinuxI2CDevice,
    config: QwiicADCConfig,
}

type ADCResult = Result<(), AdcError>;
type ReadResult = Result<u16, AdcError>;

impl QwiicADC {
    /// Create a new QwiicADC instance
    ///
    /// # Arguments
    /// * `config` - Configuration for the ADC
    /// * `bus` - I2C bus path (e.g., "/dev/i2c-1")
    /// * `i2c_addr` - I2C address of the device
    pub fn new(config: QwiicADCConfig, bus: &str, i2c_addr: u16) -> Result<QwiicADC, AdcError> {
        let dev = LinuxI2CDevice::new(bus, i2c_addr)?;
        Ok(QwiicADC {
            dev,
            config,
        })
    }

    /// Initialize the ADC device
    pub fn init(&mut self) -> ADCResult {
        // Wait for the ADC to set up
        thread::sleep(Duration::from_millis(self.config.conversion_delay_ms));
        Ok(())
    }

    /// Check if the ADC is connected and responding
    pub fn is_connected(&mut self) -> bool {
        self.read_register(Pointers::Config as u8).is_ok()
    }
    
    /// Set the gain setting for the ADC
    ///
    /// # Arguments
    /// * `gain` - PGA gain setting
    pub fn set_gain(&mut self, gain: PGA) -> ADCResult {
        let mut config = self.read_register_16bit(Pointers::Config as u8)?;
        config &= !(PGA::Mask as u16);  // Clear gain bits
        config |= gain as u16;  // Set new gain
        self.write_register(Pointers::Config as u8, config as usize)?;
        Ok(())
    }
    
    /// Get the current gain setting
    pub fn get_gain(&mut self) -> Result<u16, AdcError> {
        let config = self.read_register_16bit(Pointers::Config as u8)?;
        Ok(config & (PGA::Mask as u16))
    }
    
    /// Set the sample rate for the ADC
    ///
    /// # Arguments
    /// * `rate` - Sample rate setting
    pub fn set_sample_rate(&mut self, rate: SampleRates) -> ADCResult {
        let mut config = self.read_register_16bit(Pointers::Config as u8)?;
        config &= !0x00E0;  // Clear sample rate bits
        config |= rate as u16;  // Set new rate
        self.write_register(Pointers::Config as u8, config as usize)?;
        Ok(())
    }
    
    /// Get the current sample rate setting
    pub fn get_sample_rate(&mut self) -> Result<u16, AdcError> {
        let config = self.read_register_16bit(Pointers::Config as u8)?;
        Ok(config & 0x00E0)
    }
    
    /// Set the operating mode (continuous or single-shot)
    ///
    /// # Arguments
    /// * `mode` - Operating mode
    pub fn set_mode(&mut self, mode: Modes) -> ADCResult {
        let mut config = self.read_register_16bit(Pointers::Config as u8)?;
        config &= !0x0100;  // Clear mode bit
        config |= mode as u16;  // Set new mode
        self.write_register(Pointers::Config as u8, config as usize)?;
        Ok(())
    }
    
    /// Set the low threshold for comparator
    ///
    /// # Arguments
    /// * `threshold` - Threshold value
    pub fn set_low_threshold(&mut self, threshold: u16) -> ADCResult {
        self.write_register(Pointers::LowThresh as u8, threshold as usize)?;
        Ok(())
    }
    
    /// Set the high threshold for comparator
    ///
    /// # Arguments
    /// * `threshold` - Threshold value
    pub fn set_high_threshold(&mut self, threshold: u16) -> ADCResult {
        self.write_register(Pointers::HighThresh as u8, threshold as usize)?;
        Ok(())
    }
    
    /// Get the low threshold value
    pub fn get_low_threshold(&mut self) -> ReadResult {
        self.read_register_16bit(Pointers::LowThresh as u8)
    }
    
    /// Get the high threshold value
    pub fn get_high_threshold(&mut self) -> ReadResult {
        self.read_register_16bit(Pointers::HighThresh as u8)
    }
    
    /// Convert raw ADC value to voltage
    ///
    /// # Arguments
    /// * `raw_value` - Raw ADC reading
    /// * `gain` - PGA gain setting used for the reading
    ///
    /// # Returns
    /// Voltage in millivolts
    pub fn raw_to_voltage(&self, raw_value: u16, gain: PGA) -> f32 {
        let fsrange = match gain {
            PGA::TwoThirds => 6144.0,
            PGA::One => 4096.0,
            PGA::Two => 2048.0,
            PGA::Four => 1024.0,
            PGA::Eight => 512.0,
            PGA::Sixteen => 256.0,
            _ => 2048.0,  // Default
        };
        
        if self.config.model == "ADS1015" {
            // 12-bit ADC
            (raw_value as f32 / 2048.0) * fsrange
        } else {
            // 16-bit ADC (ADS1115)
            (raw_value as f32 / 32768.0) * fsrange
        }
    }
    
    /// Start a continuous conversion mode
    ///
    /// # Arguments
    /// * `channel` - Channel number (must be 0-3)
    ///
    /// # Returns
    /// * `Ok(())` if successful
    /// * `Err(AdcError::InvalidChannel)` if channel > 3
    pub fn start_continuous(&mut self, channel: u8) -> ADCResult {
        if channel > 3 {
            return Err(AdcError::InvalidChannel(channel));
        }
        
        let mut config = (OS::Single as u16) | (Modes::Continuous as u16) | (SampleRates::S1600Hz as u16);
        config |= PGA::Two as u16;
        
        config |= match channel {
            0 => Mux::Single0 as u16,
            1 => Mux::Single1 as u16,
            2 => Mux::Single2 as u16,
            3 => Mux::Single3 as u16,
            _ => Mux::Single0 as u16,
        };
        
        self.write_register(Pointers::Config as u8, config as usize)?;
        Ok(())
    }
    
    /// Stop continuous conversion mode
    pub fn stop_continuous(&mut self) -> ADCResult {
        self.set_mode(Modes::Single)
    }
    
    /// Read the last conversion result (useful in continuous mode)
    pub fn read_last_conversion(&mut self) -> ReadResult {
        let result = self.read_register_16bit(Pointers::Convert as u8)?;
        if self.config.model == "ADS1015" {
            Ok(result >> 4)
        } else {
            Ok(result)
        }
    }
    


    /// Read a single-ended ADC value from the specified channel
    ///
    /// # Arguments
    /// * `channel` - Channel number (must be 0-3)
    ///
    /// # Returns
    /// * `Ok(value)` - 12-bit ADC value for ADS1015, 16-bit for ADS1115
    /// * `Err(AdcError::InvalidChannel)` if channel > 3
    pub fn get_single_ended(&mut self, channel: u8) -> ReadResult {
        if channel > 3 {
            return Err(AdcError::InvalidChannel(channel));
        }

        let mut config = (OS::Single as u16) | (Modes::Single as u16) | (SampleRates::S1600Hz as u16);
        config |= PGA::Two as u16;

        if channel == 0 {
            config |= Mux::Single0 as u16;
        }

        if channel == 1 {
            config |= Mux::Single1 as u16;
        }

        if channel == 2 {
            config |= Mux::Single2 as u16;
        }

        if channel == 3 {
            config |= Mux::Single3 as u16;
        }

        self.write_register(Pointers::Config as u8, config as usize)?;

        // Wait for conversion to complete
        thread::sleep(Duration::from_millis(self.config.conversion_delay_ms));


        let result = self.read_register_16bit(Pointers::Convert as u8)?;
        // For ADS1015, shift right by 4 bits (12-bit ADC)
        if self.config.model == "ADS1015" {
            Ok(result >> 4)
        } else {
            Ok(result)
        }

      

    }

    /// Read a differential ADC value
    ///
    /// # Arguments
    /// * `cfg_mux_diff` - Optional differential mode configuration
    ///
    /// # Returns
    /// 12-bit ADC value for ADS1015, 16-bit for ADS1115
    pub fn get_differential(&mut self, cfg_mux_diff: Option<u16>) -> ReadResult {

        let mut config_mux_diff = Mux::DiffP0N1 as u16;
        if let Some(mux_diff) = cfg_mux_diff {
            config_mux_diff = mux_diff;
        }

        if config_mux_diff == Mux::DiffP0N1 as u16 ||
           config_mux_diff == Mux::DiffP0N3 as u16 ||
           config_mux_diff == Mux::DiffP1N3 as u16 ||
           config_mux_diff == Mux::DiffP2N3 as u16 {
            // Do nothing and carry on below    
        } else {
            return Ok(0);
        }


        let mut config = (OS::Single as u16) | (Modes::Single as u16) | (SampleRates::S1600Hz as u16);
        config |= PGA::Two as u16;

        config |= config_mux_diff; // default is ADS1015_CONFIG_MUX_DIFF_P0_N1


        self.write_register(Pointers::Config as u8, config as usize)?;

        // Wait for conversion to complete
        thread::sleep(Duration::from_millis(self.config.conversion_delay_ms));


        let result = self.read_register_16bit(Pointers::Convert as u8)?;
        // For ADS1015, shift right by 4 bits (12-bit ADC)
        if self.config.model == "ADS1015" {
            Ok(result >> 4)
        } else {
            Ok(result)
        }

      
      
        





    }


    /// Convenience function to get analog data from a channel
    /// Wrapper around get_single_ended
    pub fn get_analog_data(&mut self, channel: u8) -> ReadResult {
        self.get_single_ended(channel)
    }



    /// Read a single byte from a register
    pub fn read_register(&mut self, location: u8) -> Result<u8, AdcError> {
        self.dev.smbus_write_byte(location)?;
        let byte = self.dev.smbus_read_byte()?;
        Ok(byte)
    }
    
    /// Read 16-bit value from a register (for ADC conversion results)
    pub fn read_register_16bit(&mut self, location: u8) -> ReadResult {
        self.dev.smbus_write_byte(location)?;
        let high = self.dev.smbus_read_byte()? as u16;
        let low = self.dev.smbus_read_byte()? as u16;
        Ok((high << 8) | low)
    }
    



    /// Write a 16-bit value to a register
    pub fn write_register(&mut self, register: u8, val: usize) -> ADCResult {
        let data = [(val >> 8) as u8, (val & 0xFF) as u8];
        self.dev.smbus_write_i2c_block_data(register, &data)?;
        Ok(())
    }

    /// Write a single byte command
    pub fn write_byte(&mut self, command: u8) -> ADCResult {
        self.dev.smbus_write_byte(command)?;
        thread::sleep(Duration::from_micros(self.config.register_delay_us));
        Ok(())
    }
}


#[cfg(test)]
mod tests {
    use super::*;

    #[test]
    #[ignore] // Ignore by default as it requires actual hardware
    fn test_hardware_init() {
        let config = QwiicADCConfig::default();
        let mut adc = QwiicADC::new(config, "/dev/i2c-1", 0x48)
            .expect("Could not init device");
        
        adc.init().expect("Failed to initialize");
        
        assert!(adc.is_connected(), "Device should be connected");
        
        let cfg = adc.read_register(Pointers::Config as u8)
            .expect("Should read config register");
        println!("Config: 0x{cfg:02X}");
        
        let value = adc.get_single_ended(0)
            .expect("Should read channel 0");
        println!("Channel 0 value: {value}");
    }

    #[test]
    fn test_config_creation() {
        let config = QwiicADCConfig::default();
        assert_eq!(config.model, "ADS1015");
        
        let config = QwiicADCConfig::new("ADS1115".to_string());
        assert_eq!(config.model, "ADS1115");
    }
    
    #[test]
    fn test_timing_configuration() {
        // Test default timing values
        let config = QwiicADCConfig::default();
        assert_eq!(config.conversion_delay_ms, DEFAULT_CONVERSION_DELAY_MS);
        assert_eq!(config.register_delay_us, DEFAULT_REGISTER_DELAY_US);
        
        // Test custom timing values using builder methods
        let config = QwiicADCConfig::default()
            .with_conversion_delay(20)
            .with_register_delay(50);
        assert_eq!(config.conversion_delay_ms, 20);
        assert_eq!(config.register_delay_us, 50);
        
        // Test chaining builder methods
        let config = QwiicADCConfig::new("ADS1115".to_string())
            .with_conversion_delay(5)
            .with_register_delay(100);
        assert_eq!(config.model, "ADS1115");
        assert_eq!(config.conversion_delay_ms, 5);
        assert_eq!(config.register_delay_us, 100);
    }
    
    #[test]
    #[ignore] // Requires hardware
    fn test_custom_timing_with_hardware() {
        // Test with fast timing for compatible hardware
        let fast_config = QwiicADCConfig::default()
            .with_conversion_delay(5)
            .with_register_delay(5);
        
        let mut fast_adc = QwiicADC::new(fast_config, "/dev/i2c-1", 0x48)
            .expect("Could not init device with fast timing");
        fast_adc.init().expect("Failed to initialize with fast timing");
        
        // Test with slow timing for reliability
        let slow_config = QwiicADCConfig::default()
            .with_conversion_delay(20)
            .with_register_delay(20);
        
        let mut slow_adc = QwiicADC::new(slow_config, "/dev/i2c-1", 0x48)
            .expect("Could not init device with slow timing");
        slow_adc.init().expect("Failed to initialize with slow timing");
        
        // Both configurations should work
        assert!(fast_adc.is_connected(), "Fast timing device should be connected");
        assert!(slow_adc.is_connected(), "Slow timing device should be connected");
    }

    #[test]
    fn test_enum_values() {
        // Test that enum values are correct
        assert_eq!(Addresses::Gnd as u16, 0x48);
        assert_eq!(Addresses::Vdd as u16, 0x49);
        assert_eq!(Addresses::Sda as u16, 0x4A);
        assert_eq!(Addresses::Scl as u16, 0x4B);
        
        assert_eq!(Pointers::Convert as u8, 0x00);
        assert_eq!(Pointers::Config as u8, 0x01);
        assert_eq!(Pointers::LowThresh as u8, 0x02);
        assert_eq!(Pointers::HighThresh as u8, 0x03);
        
        assert_eq!(OS::Single as u16, 0x8000);
        assert_eq!(OS::Busy as u16, 0x0000);
        
        assert_eq!(Modes::Single as u16, 0x0100);
        assert_eq!(Modes::Continuous as u16, 0x0000);
        
        assert_eq!(PGA::Mask as u16, 0x0E00);
        assert_eq!(PGA::TwoThirds as u16, 0x0000);
        assert_eq!(PGA::One as u16, 0x0200);
        assert_eq!(PGA::Two as u16, 0x0400);
        assert_eq!(PGA::Four as u16, 0x0600);
        assert_eq!(PGA::Eight as u16, 0x0800);
        assert_eq!(PGA::Sixteen as u16, 0x0A00);
        
        assert_eq!(SampleRates::S128Hz as u16, 0x0000);
        assert_eq!(SampleRates::S250Hz as u16, 0x0020);
        assert_eq!(SampleRates::S490Hz as u16, 0x0040);
        assert_eq!(SampleRates::S920Hz as u16, 0x0060);
        assert_eq!(SampleRates::S1600Hz as u16, 0x0080);
        assert_eq!(SampleRates::S2400Hz as u16, 0x00A0);
        assert_eq!(SampleRates::S3300Hz as u16, 0x00C0);
    }

    #[test]
    fn test_mux_values() {
        assert_eq!(Mux::Single0 as u16, 0x4000);
        assert_eq!(Mux::Single1 as u16, 0x5000);
        assert_eq!(Mux::Single2 as u16, 0x6000);
        assert_eq!(Mux::Single3 as u16, 0x7000);
        assert_eq!(Mux::DiffP0N1 as u16, 0x0000);
        assert_eq!(Mux::DiffP0N3 as u16, 0x1000);
        assert_eq!(Mux::DiffP1N3 as u16, 0x2000);
        assert_eq!(Mux::DiffP2N3 as u16, 0x3000);
    }

    #[test]
    fn test_channel_validation_errors() {
        // Test that AdcError properly formats invalid channel messages
        let err = AdcError::InvalidChannel(4);
        assert_eq!(
            format!("{}", err),
            "Invalid channel number: 4. Channel must be between 0 and 3"
        );
        
        let err = AdcError::InvalidChannel(255);
        assert_eq!(
            format!("{}", err),
            "Invalid channel number: 255. Channel must be between 0 and 3"
        );
    }

    #[test]
    fn test_adc_error_display() {
        // Test Display trait implementation
        let err = AdcError::InvalidChannel(10);
        let display = format!("{}", err);
        assert!(display.contains("Invalid channel"));
        assert!(display.contains("10"));
        assert!(display.contains("between 0 and 3"));
    }

    #[test]
    fn test_comparator_values() {
        assert_eq!(Cmode::Trad as u16, 0x0000);
        assert_eq!(Cmode::Window as u16, 0x0010);
        
        assert_eq!(Cpol::ActvLow as u16, 0x0000);
        assert_eq!(Cpol::ActvHigh as u16, 0x0008);
        
        assert_eq!(Clat::NonLat as u16, 0x0000);
        assert_eq!(Clat::Latch as u16, 0x0004);
        
        assert_eq!(Cque::OneConv as u16, 0x0000);
        assert_eq!(Cque::TwoConv as u16, 0x0001);
        assert_eq!(Cque::FourConv as u16, 0x0002);
        assert_eq!(Cque::None as u16, 0x0003);
    }

    #[test]
    #[ignore] // Requires hardware
    fn test_get_single_ended_all_channels() {
        let config = QwiicADCConfig::default();
        let mut adc = QwiicADC::new(config, "/dev/i2c-1", 0x48)
            .expect("Could not init device");
        
        adc.init().expect("Failed to initialize");
        
        for channel in 0..4 {
            let value = adc.get_single_ended(channel)
                .expect(&format!("Should read channel {}", channel));
            assert!(value <= 4095, "12-bit ADC value should be <= 4095");
            println!("Channel {} value: {}", channel, value);
        }
    }

    #[test]
    #[ignore] // Requires hardware
    fn test_get_single_ended_invalid_channel() {
        let config = QwiicADCConfig::default();
        let mut adc = QwiicADC::new(config, "/dev/i2c-1", 0x48)
            .expect("Could not init device");
        
        adc.init().expect("Failed to initialize");
        
<<<<<<< HEAD
        // Test channel 4 (invalid)
        let result = adc.get_single_ended(4);
        assert!(result.is_err(), "Channel 4 should return an error");
        if let Err(AdcError::InvalidChannel(ch)) = result {
            assert_eq!(ch, 4, "Error should contain the invalid channel number");
        } else {
            panic!("Expected InvalidChannel error");
        }
        
        // Test channel 255 (invalid)
        let result = adc.get_single_ended(255);
        assert!(result.is_err(), "Channel 255 should return an error");
        if let Err(AdcError::InvalidChannel(ch)) = result {
            assert_eq!(ch, 255, "Error should contain the invalid channel number");
        } else {
            panic!("Expected InvalidChannel error");
        }
=======
        let value = adc.get_single_ended(4).expect("Should handle invalid channel");
        assert_eq!(value, 0, "Invalid channel should return 0");
        
        let value = adc.get_single_ended(255).expect("Should handle invalid channel");
        assert_eq!(value, 0, "Invalid channel should return 0");
>>>>>>> eda1d401
    }

    #[test]
    #[ignore] // Requires hardware
    fn test_get_differential_modes() {
        let config = QwiicADCConfig::default();
        let mut adc = QwiicADC::new(config, "/dev/i2c-1", 0x48)
            .expect("Could not init device");
        
        adc.init().expect("Failed to initialize");
        
        // Test default differential mode
        let value = adc.get_differential(None)
            .expect("Should read differential P0-N1");
        println!("Differential P0-N1: {}", value);
        
        // Test all differential modes
        let modes = vec![
            (Mux::DiffP0N1 as u16, "P0-N1"),
            (Mux::DiffP0N3 as u16, "P0-N3"),
            (Mux::DiffP1N3 as u16, "P1-N3"),
            (Mux::DiffP2N3 as u16, "P2-N3"),
        ];
        
        for (mode, name) in modes {
            let value = adc.get_differential(Some(mode))
                .expect(&format!("Should read differential {}", name));
            println!("Differential {}: {}", name, value);
        }
    }

    #[test]
    #[ignore] // Requires hardware
    fn test_get_differential_invalid_mode() {
        let config = QwiicADCConfig::default();
        let mut adc = QwiicADC::new(config, "/dev/i2c-1", 0x48)
            .expect("Could not init device");
        
        adc.init().expect("Failed to initialize");
        
        // Test invalid differential mode
        let value = adc.get_differential(Some(0xFFFF)).expect("Should handle invalid differential mode");
        assert_eq!(value, 0, "Invalid differential mode should return 0");
    }

    #[test]
    #[ignore] // Requires hardware
    fn test_get_analog_data() {
        let config = QwiicADCConfig::default();
        let mut adc = QwiicADC::new(config, "/dev/i2c-1", 0x48)
            .expect("Could not init device");
        
        adc.init().expect("Failed to initialize");
        
        // Test that get_analog_data matches get_single_ended
        for channel in 0..4 {
            let single_value = adc.get_single_ended(channel)
                .expect("Should read single-ended");
            let analog_value = adc.get_analog_data(channel)
                .expect("Should read analog data");
            assert_eq!(single_value, analog_value, 
                "get_analog_data should match get_single_ended for channel {}", channel);
        }
    }

    #[test]
    #[ignore] // Requires hardware
    fn test_ads1115_mode() {
        let config = QwiicADCConfig::new("ADS1115".to_string());
        let mut adc = QwiicADC::new(config, "/dev/i2c-1", 0x48)
            .expect("Could not init device");
        
        adc.init().expect("Failed to initialize");
        
        let value = adc.get_single_ended(0)
            .expect("Should read channel 0");
        // ADS1115 is 16-bit, value is u16 so automatically <= 65535
        println!("ADS1115 Channel 0 value: {}", value);
    }

    #[test]
    #[ignore] // Requires hardware
    fn test_multiple_addresses() {
        let addresses = vec![
            (Addresses::Gnd as u16, "GND"),
            (Addresses::Vdd as u16, "VDD"),
            (Addresses::Sda as u16, "SDA"),
            (Addresses::Scl as u16, "SCL"),
        ];
        
        for (addr, name) in addresses {
            let config = QwiicADCConfig::default();
            match QwiicADC::new(config, "/dev/i2c-1", addr) {
                Ok(mut adc) => {
                    adc.init().expect("Failed to initialize");
                    if adc.is_connected() {
                        println!("Device found at address 0x{:02X} ({})", addr, name);
                    } else {
                        println!("No device at address 0x{:02X} ({})", addr, name);
                    }
                },
                Err(e) => {
                    println!("Could not access address 0x{:02X} ({}): {:?}", addr, name, e);
                }
            }
        }
    }

    #[test]
    #[ignore] // Requires hardware
    fn test_gain_settings() {
        let config = QwiicADCConfig::default();
        let mut adc = QwiicADC::new(config, "/dev/i2c-1", 0x48)
            .expect("Could not init device");
        
        adc.init().expect("Failed to initialize");
        
        // Test setting and getting different gains
        let gains = vec![
            (PGA::TwoThirds, "2/3"),
            (PGA::One, "1"),
            (PGA::Two, "2"),
            (PGA::Four, "4"),
            (PGA::Eight, "8"),
            (PGA::Sixteen, "16"),
        ];
        
        for (gain, name) in gains {
            adc.set_gain(gain).expect(&format!("Failed to set gain {}", name));
            let current_gain = adc.get_gain().expect("Failed to get gain");
            assert_eq!(current_gain, gain as u16, "Gain {} not set correctly", name);
        }
    }

    #[test]
    #[ignore] // Requires hardware
    fn test_sample_rate_settings() {
        let config = QwiicADCConfig::default();
        let mut adc = QwiicADC::new(config, "/dev/i2c-1", 0x48)
            .expect("Could not init device");
        
        adc.init().expect("Failed to initialize");
        
        // Test setting and getting different sample rates
        let rates = vec![
            (SampleRates::S128Hz, "128Hz"),
            (SampleRates::S250Hz, "250Hz"),
            (SampleRates::S490Hz, "490Hz"),
            (SampleRates::S920Hz, "920Hz"),
            (SampleRates::S1600Hz, "1600Hz"),
            (SampleRates::S2400Hz, "2400Hz"),
            (SampleRates::S3300Hz, "3300Hz"),
        ];
        
        for (rate, name) in rates {
            adc.set_sample_rate(rate).expect(&format!("Failed to set rate {}", name));
            let current_rate = adc.get_sample_rate().expect("Failed to get rate");
            assert_eq!(current_rate, rate as u16, "Sample rate {} not set correctly", name);
        }
    }

    #[test]
    #[ignore] // Requires hardware
    fn test_threshold_settings() {
        let config = QwiicADCConfig::default();
        let mut adc = QwiicADC::new(config, "/dev/i2c-1", 0x48)
            .expect("Could not init device");
        
        adc.init().expect("Failed to initialize");
        
        // Test setting and getting thresholds
        let test_low = 1024;
        let test_high = 3072;
        
        adc.set_low_threshold(test_low).expect("Failed to set low threshold");
        adc.set_high_threshold(test_high).expect("Failed to set high threshold");
        
        let low = adc.get_low_threshold().expect("Failed to get low threshold");
        let high = adc.get_high_threshold().expect("Failed to get high threshold");
        
        assert_eq!(low, test_low, "Low threshold not set correctly");
        assert_eq!(high, test_high, "High threshold not set correctly");
    }

    #[test]
    fn test_raw_to_voltage_ads1015() {
        let config = QwiicADCConfig::default();  // ADS1015
        let adc = QwiicADC::new(config, "/dev/i2c-1", 0x48);
        
        if let Ok(adc) = adc {
            // Test with PGA::Two (±2.048V range)
            let raw = 2048;  // Half of 12-bit range
            let voltage = adc.raw_to_voltage(raw, PGA::Two);
            assert_eq!(voltage, 2048.0, "Voltage calculation incorrect for ADS1015");
            
            // Test with PGA::One (±4.096V range)
            let voltage = adc.raw_to_voltage(raw, PGA::One);
            assert_eq!(voltage, 4096.0, "Voltage calculation incorrect for ADS1015");
        }
    }

    #[test]
    fn test_raw_to_voltage_ads1115() {
        let config = QwiicADCConfig::new("ADS1115".to_string());
        let adc = QwiicADC::new(config, "/dev/i2c-1", 0x48);
        
        if let Ok(adc) = adc {
            // Test with PGA::Two (±2.048V range)
            let raw = 32768;  // Half of 16-bit range
            let voltage = adc.raw_to_voltage(raw, PGA::Two);
            assert_eq!(voltage, 2048.0, "Voltage calculation incorrect for ADS1115");
            
            // Test with PGA::One (±4.096V range)
            let voltage = adc.raw_to_voltage(raw, PGA::One);
            assert_eq!(voltage, 4096.0, "Voltage calculation incorrect for ADS1115");
        }
    }

    #[test]
    #[ignore] // Requires hardware
    fn test_continuous_mode() {
        let config = QwiicADCConfig::default();
        let mut adc = QwiicADC::new(config, "/dev/i2c-1", 0x48)
            .expect("Could not init device");
        
        adc.init().expect("Failed to initialize");
        
        // Start continuous mode on channel 0
        adc.start_continuous(0).expect("Failed to start continuous mode");
        
        // Read multiple conversions
        for i in 0..5 {
            thread::sleep(Duration::from_millis(10));
            let value = adc.read_last_conversion()
                .expect("Failed to read conversion");
            println!("Continuous reading {}: {}", i, value);
        }
        
        // Stop continuous mode
        adc.stop_continuous().expect("Failed to stop continuous mode");
    }

    #[test]
    #[ignore] // Requires hardware
    fn test_start_continuous_invalid_channel() {
        let config = QwiicADCConfig::default();
        let mut adc = QwiicADC::new(config, "/dev/i2c-1", 0x48)
            .expect("Could not init device");
        
        adc.init().expect("Failed to initialize");
        
        // Test invalid channel 4
        let result = adc.start_continuous(4);
        assert!(result.is_err(), "Channel 4 should return an error");
        if let Err(AdcError::InvalidChannel(ch)) = result {
            assert_eq!(ch, 4, "Error should contain the invalid channel number");
        } else {
            panic!("Expected InvalidChannel error");
        }
        
        // Test invalid channel 100
        let result = adc.start_continuous(100);
        assert!(result.is_err(), "Channel 100 should return an error");
        if let Err(AdcError::InvalidChannel(ch)) = result {
            assert_eq!(ch, 100, "Error should contain the invalid channel number");
        } else {
            panic!("Expected InvalidChannel error");
        }
    }

    #[test]
    #[ignore] // Requires hardware
    fn test_mode_switching() {
        let config = QwiicADCConfig::default();
        let mut adc = QwiicADC::new(config, "/dev/i2c-1", 0x48)
            .expect("Could not init device");
        
        adc.init().expect("Failed to initialize");
        
        // Set single mode
        adc.set_mode(Modes::Single).expect("Failed to set single mode");
        
        // Set continuous mode
        adc.set_mode(Modes::Continuous).expect("Failed to set continuous mode");
        
        // Back to single mode
        adc.set_mode(Modes::Single).expect("Failed to set single mode");
    }

    #[test]
    #[ignore] // Requires hardware
    fn test_get_differential_with_none_and_some() {
        let config = QwiicADCConfig::default();
        let mut adc = QwiicADC::new(config, "/dev/i2c-1", 0x48)
            .expect("Could not init device");
        
        adc.init().expect("Failed to initialize");
        
        // Test with None - should use default DiffP0N1
        let value_none = adc.get_differential(None)
            .expect("Should handle None case");
        println!("Differential with None (default P0-N1): {}", value_none);
        
        // Test with Some - should use provided value
        let value_some = adc.get_differential(Some(Mux::DiffP0N3 as u16))
            .expect("Should handle Some case");
        println!("Differential with Some(P0-N3): {}", value_some);
        
        // Test with another Some value
        let value_some2 = adc.get_differential(Some(Mux::DiffP1N3 as u16))
            .expect("Should handle Some case");
        println!("Differential with Some(P1-N3): {}", value_some2);
    }
}

<|MERGE_RESOLUTION|>--- conflicted
+++ resolved
@@ -49,16 +49,14 @@
 use i2cdev::core::*;
 use i2cdev::linux::{LinuxI2CDevice, LinuxI2CError};
 
-<<<<<<< HEAD
 use std::fmt;
 use std::error::Error;
-=======
+
 /// Default delay in milliseconds for ADC conversion
 const DEFAULT_CONVERSION_DELAY_MS: u64 = 10;
 
 /// Default delay in microseconds for register operations
 const DEFAULT_REGISTER_DELAY_US: u64 = 10;
->>>>>>> eda1d401
 
 /// I2C addresses for the ADS1015/ADS1115
 /// Address is determined by the ADDR pin connection
@@ -812,7 +810,6 @@
         
         adc.init().expect("Failed to initialize");
         
-<<<<<<< HEAD
         // Test channel 4 (invalid)
         let result = adc.get_single_ended(4);
         assert!(result.is_err(), "Channel 4 should return an error");
@@ -830,13 +827,6 @@
         } else {
             panic!("Expected InvalidChannel error");
         }
-=======
-        let value = adc.get_single_ended(4).expect("Should handle invalid channel");
-        assert_eq!(value, 0, "Invalid channel should return 0");
-        
-        let value = adc.get_single_ended(255).expect("Should handle invalid channel");
-        assert_eq!(value, 0, "Invalid channel should return 0");
->>>>>>> eda1d401
     }
 
     #[test]
