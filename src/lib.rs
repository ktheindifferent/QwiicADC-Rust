--- conflicted
+++ resolved
@@ -50,7 +50,12 @@
 use i2cdev::core::*;
 use i2cdev::linux::{LinuxI2CDevice, LinuxI2CError};
 
-<<<<<<< HEAD
+/// Default delay in milliseconds for ADC conversion
+const DEFAULT_CONVERSION_DELAY_MS: u64 = 10;
+
+/// Default delay in microseconds for register operations
+const DEFAULT_REGISTER_DELAY_US: u64 = 10;
+
 /// ADC-specific error types
 #[derive(Debug)]
 pub enum AdcError {
@@ -80,13 +85,6 @@
 
 type ADCResult = Result<(), AdcError>;
 type ReadResult = Result<u16, AdcError>;
-=======
-/// Default delay in milliseconds for ADC conversion
-const DEFAULT_CONVERSION_DELAY_MS: u64 = 10;
-
-/// Default delay in microseconds for register operations
-const DEFAULT_REGISTER_DELAY_US: u64 = 10;
->>>>>>> eda1d401
 
 /// I2C addresses for the ADS1015/ADS1115
 /// Address is determined by the ADDR pin connection
@@ -518,29 +516,11 @@
     /// # Returns
     /// 12-bit ADC value for ADS1015, 16-bit for ADS1115
     pub fn get_differential(&mut self, cfg_mux_diff: Option<u16>) -> ReadResult {
-<<<<<<< HEAD
         // Use provided config or default to DiffP0N1
         let config_mux_diff = cfg_mux_diff.unwrap_or(Mux::DiffP0N1 as u16);
         
         // Validate differential mode
         Self::validate_differential_mode(config_mux_diff)?;
-=======
-
-        let mut config_mux_diff = Mux::DiffP0N1 as u16;
-        if let Some(mux_diff) = cfg_mux_diff {
-            config_mux_diff = mux_diff;
-        }
-
-        if config_mux_diff == Mux::DiffP0N1 as u16 ||
-           config_mux_diff == Mux::DiffP0N3 as u16 ||
-           config_mux_diff == Mux::DiffP1N3 as u16 ||
-           config_mux_diff == Mux::DiffP2N3 as u16 {
-            // Do nothing and carry on below    
-        } else {
-            return Ok(0);
-        }
-
->>>>>>> eda1d401
 
         let mut config = (OS::Single as u16) | (Modes::Single as u16) | (SampleRates::S1600Hz as u16);
         config |= PGA::Two as u16;
@@ -1041,7 +1021,6 @@
         // Back to single mode
         adc.set_mode(Modes::Single).expect("Failed to set single mode");
     }
-<<<<<<< HEAD
     
     #[test]
     fn test_channel_validation() {
@@ -1125,7 +1104,7 @@
             };
             assert_eq!(mux, *expected, "Channel {} should map to 0x{:04X}", channel, expected);
         }
-=======
+    }
 
     #[test]
     #[ignore] // Requires hardware
@@ -1150,7 +1129,6 @@
         let value_some2 = adc.get_differential(Some(Mux::DiffP1N3 as u16))
             .expect("Should handle Some case");
         println!("Differential with Some(P1-N3): {}", value_some2);
->>>>>>> eda1d401
-    }
-}
-
+    }
+}
+
